--- conflicted
+++ resolved
@@ -229,11 +229,7 @@
   - js/utc-time.js
   - js/custom-header.js
   - js/parallax.js
-<<<<<<< HEAD
-  - js/flicker.js
-=======
   - js/navigation.js
->>>>>>> a2ff1d16
 
 
 
