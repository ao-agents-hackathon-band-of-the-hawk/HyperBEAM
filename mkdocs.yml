site_name: 'HyperBEAM - Documentation'
repo_url: https://github.com/permaweb/HyperBEAM
repo_name: 'permaweb/HyperBEAM'
site_url: https://permaweb.github.io/

docs_dir: docs
site_dir: mkdocs-site

use_directory_urls: false 

nav:
<<<<<<< HEAD
  - Home: 'index.md'
=======
  - Home: ''
>>>>>>> 43788810
  - Overview: 'overview/index.md'
  - Installation & Core:
    - System Dependencies:
      - Overview: 'installation-core/system-dependencies/installation/index.md'
      - Erlang: 'installation-core/system-dependencies/installation/erlang.md'
      - Rebar3: 'installation-core/system-dependencies/installation/rebar3.md'
      - Node.js: 'installation-core/system-dependencies/installation/nodejs.md'
      - Rust: 'installation-core/system-dependencies/installation/rust.md'
    - HyperBEAM Setup & Config:
      - Overview: 'installation-core/hyperbeam-setup-config/index.md'
      - Setup: 'installation-core/hyperbeam-setup-config/setup.md'
      - Configuration: 'installation-core/hyperbeam-setup-config/configuration/index.md'
      - Testing: 'installation-core/hyperbeam-setup-config/testing.md'
      # - API Reference: 'installation-core/hyperbeam-setup-config/api.md' # Keep commented out
  - Components:
    - Compute Unit:
      - Overview: 'components/compute-unit/index.md'
      - Setup: 'components/compute-unit/setup.md'
      - Configuration: 'components/compute-unit/configuration.md'
    - Trusted Execution (TEE):
      - Overview: 'components/trusted-execution/index.md'
  - Usage:
    - Guides Overview: 'usage/index.md' # Renamed for clarity
    - HB JavaScript Client: 'usage/js-client-guide.md'
    - Building Pre/Post-Processors: 'usage/building-pre-post-processors.md' # Corrected path
  - Resources:
    - Source Code:
        - Overview: 'resources/source-code/index.md'
        - Modules: # Keep the modules nested as before for now
          - ar_bundles: 'resources/source-code/ar_bundles.md'
          - ar_deep_hash: 'resources/source-code/ar_deep_hash.md'
          - ar_rate_limiter: 'resources/source-code/ar_rate_limiter.md'
          - ar_timestamp: 'resources/source-code/ar_timestamp.md'
          - ar_tx: 'resources/source-code/ar_tx.md'
          - ar_wallet: 'resources/source-code/ar_wallet.md'
          - dev_cache: 'resources/source-code/dev_cache.md'
          - dev_cacheviz: 'resources/source-code/dev_cacheviz.md'
          - dev_codec_ans104: 'resources/source-code/dev_codec_ans104.md'
          - dev_codec_flat: 'resources/source-code/dev_codec_flat.md'
          - dev_codec_httpsig: 'resources/source-code/dev_codec_httpsig.md'
          - dev_codec_httpsig_conv: 'resources/source-code/dev_codec_httpsig_conv.md'
          - dev_codec_json: 'resources/source-code/dev_codec_json.md'
          - dev_codec_structured: 'resources/source-code/dev_codec_structured.md'
          - dev_cron: 'resources/source-code/dev_cron.md'
          - dev_cu: 'resources/source-code/dev_cu.md'
          - dev_dedup: 'resources/source-code/dev_dedup.md'
          - dev_delegated_compute: 'resources/source-code/dev_delegated_compute.md'
          - dev_faff: 'resources/source-code/dev_faff.md'
          - dev_genesis_wasm: 'resources/source-code/dev_genesis_wasm.md'
          - dev_green_zone: 'resources/source-code/dev_green_zone.md'
          - dev_hyperbuddy: 'resources/source-code/dev_hyperbuddy.md'
          - dev_json_iface: 'resources/source-code/dev_json_iface.md'
          - dev_lookup: 'resources/source-code/dev_lookup.md'
          - dev_lua: 'resources/source-code/dev_lua.md'
          - dev_manifest: 'resources/source-code/dev_manifest.md'
          - dev_message: 'resources/source-code/dev_message.md'
          - dev_meta: 'resources/source-code/dev_meta.md'
          - dev_monitor: 'resources/source-code/dev_monitor.md'
          - dev_multipass: 'resources/source-code/dev_multipass.md'
          - dev_p4: 'resources/source-code/dev_p4.md'
          - dev_patch: 'resources/source-code/dev_patch.md'
          - dev_poda: 'resources/source-code/dev_poda.md'
          - dev_process: 'resources/source-code/dev_process.md'
          - dev_process_cache: 'resources/source-code/dev_process_cache.md'
          - dev_process_worker: 'resources/source-code/dev_process_worker.md'
          - dev_push: 'resources/source-code/dev_push.md'
          - dev_relay: 'resources/source-code/dev_relay.md'
          - dev_router: 'resources/source-code/dev_router.md'
          - dev_scheduler: 'resources/source-code/dev_scheduler.md'
          - dev_scheduler_cache: 'resources/source-code/dev_scheduler_cache.md'
          - dev_scheduler_formats: 'resources/source-code/dev_scheduler_formats.md'
          - dev_scheduler_registry: 'resources/source-code/dev_scheduler_registry.md'
          - dev_scheduler_server: 'resources/source-code/dev_scheduler_server.md'
          - dev_simple_pay: 'resources/source-code/dev_simple_pay.md'
          - dev_snp: 'resources/source-code/dev_snp.md'
          - dev_snp_nif: 'resources/source-code/dev_snp_nif.md'
          - dev_stack: 'resources/source-code/dev_stack.md'
          - dev_test: 'resources/source-code/dev_test.md'
          - dev_wasi: 'resources/source-code/dev_wasi.md'
          - dev_wasm: 'resources/source-code/dev_wasm.md'
          - hb: 'resources/source-code/hb.md'
          - hb_ao: 'resources/source-code/hb_ao.md'
          - hb_ao_test_vectors: 'resources/source-code/hb_ao_test_vectors.md'
          - hb_app: 'resources/source-code/hb_app.md'
          - hb_beamr: 'resources/source-code/hb_beamr.md'
          - hb_beamr_io: 'resources/source-code/hb_beamr_io.md'
          - hb_cache: 'resources/source-code/hb_cache.md'
          - hb_cache_control: 'resources/source-code/hb_cache_control.md'
          - hb_cache_render: 'resources/source-code/hb_cache_render.md'
          - hb_client: 'resources/source-code/hb_client.md'
          - hb_crypto: 'resources/source-code/hb_crypto.md'
          - hb_debugger: 'resources/source-code/hb_debugger.md'
          - hb_escape: 'resources/source-code/hb_escape.md'
          - hb_event: 'resources/source-code/hb_event.md'
          - hb_examples: 'resources/source-code/hb_examples.md'
          - hb_features: 'resources/source-code/hb_features.md'
          - hb_gateway_client: 'resources/source-code/hb_gateway_client.md'
          - hb_http: 'resources/source-code/hb_http.md'
          - hb_http_benchmark_tests: 'resources/source-code/hb_http_benchmark_tests.md'
          - hb_http_client: 'resources/source-code/hb_http_client.md'
          - hb_http_client_sup: 'resources/source-code/hb_http_client_sup.md'
          - hb_http_server: 'resources/source-code/hb_http_server.md'
          - hb_json: 'resources/source-code/hb_json.md'
          - hb_logger: 'resources/source-code/hb_logger.md'
          - hb_message: 'resources/source-code/hb_message.md'
          - hb_metrics_collector: 'resources/source-code/hb_metrics_collector.md'
          - hb_name: 'resources/source-code/hb_name.md'
          - hb_opts: 'resources/source-code/hb_opts.md'
          - hb_path: 'resources/source-code/hb_path.md'
          - hb_persistent: 'resources/source-code/hb_persistent.md'
          - hb_private: 'resources/source-code/hb_private.md'
          - hb_process_monitor: 'resources/source-code/hb_process_monitor.md'
          - hb_router: 'resources/source-code/hb_router.md'
          - hb_singleton: 'resources/source-code/hb_singleton.md'
          - hb_store: 'resources/source-code/hb_store.md'
          - hb_store_fs: 'resources/source-code/hb_store_fs.md'
          - hb_store_gateway: 'resources/source-code/hb_store_gateway.md'
          - hb_store_remote_node: 'resources/source-code/hb_store_remote_node.md'
          - hb_store_rocksdb: 'resources/source-code/hb_store_rocksdb.md'
          - hb_structured_fields: 'resources/source-code/hb_structured_fields.md'
          - hb_sup: 'resources/source-code/hb_sup.md'
          - hb_test_utils: 'resources/source-code/hb_test_utils.md'
          - hb_util: 'resources/source-code/hb_util.md'
          - rsa_pss: 'resources/source-code/rsa_pss.md'
    - Reference:
      - Troubleshooting: 'resources/reference/troubleshooting.md'
      - Glossary: 'resources/reference/glossary.md'
      - FAQ: 'resources/reference/faq.md'
  - Community:
    - Contribute Overview: 'community/guidelines.md' # Renamed for clarity
    - Development Setup: 'community/setup.md'

markdown_extensions:
  - attr_list
  - md_in_html
  - admonition
  - pymdownx.superfences
  - pymdownx.betterem
  - pymdownx.caret
  - pymdownx.mark
  - pymdownx.tilde
  - pymdownx.details
  - pymdownx.highlight:
      anchor_linenums: true
      line_spans: __span
      pygments_lang_class: true
  - pymdownx.inlinehilite
  - pymdownx.snippets
  - pymdownx.tabbed:
      alternate_style: false
  - pymdownx.critic
  - pymdownx.keys
  - def_list
  - pymdownx.tasklist:
      custom_checkbox: true

theme: 
  name: material
  custom_dir: docs/theme/templates
  language: en
  logo: assets/images/favicon.png
  favicon: assets/images/favicon.ico
  icon:
    repo: fontawesome/brands/github 
  features:
    - navigation.instant
    - navigation.instant.progress
    - navigation.tracking
    - navigation.sections
    - navigation.path
    - navigation.top
    # - navigation.expand
    - navigation.tabs
    - navigation.tabs.sticky
    - navigation.indexes
    - toc.follow
    - content.tooltips
    - content.code.copy
    - content.code.select
    - content.code.annotate
    - navigation.footer
  palette:
    # Palette toggle for light mode
    - media: "(prefers-color-scheme: light)"
      scheme: default
      primary: white
<<<<<<< HEAD
      accent: orange
=======
      accent: green
>>>>>>> 43788810
      toggle:
        icon: material/brightness-7
        name: Switch to dark mode
    # Palette toggle for dark mode
    - media: "(prefers-color-scheme: dark)"
      scheme: default
      primary: white
<<<<<<< HEAD
      accent: orange
=======
      accent: green
>>>>>>> 43788810
      toggle:
        icon: material/brightness-7
        name: Switch to light mode
  font:
    text: DM Sans
  nav_style: default
  highlightjs: true


plugins:
  - search

extra_css:
  - assets/style.css
 
extra_javascript:
  - js/utc-time.js
  - js/custom-header.js
<<<<<<< HEAD
  - js/parallax.js



extra:
  social:
    - icon: fontawesome/brands/github
      link: https://github.com/permaweb/hyperBEAM
=======
  
extra:
  social:
    - icon: fontawesome/brands/github
      link: https://github.com/permaweb/HyperBEAM
>>>>>>> 43788810
      name: GitHub
  generator: false
<|MERGE_RESOLUTION|>--- conflicted
+++ resolved
@@ -9,11 +9,7 @@
 use_directory_urls: false 
 
 nav:
-<<<<<<< HEAD
-  - Home: 'index.md'
-=======
   - Home: ''
->>>>>>> 43788810
   - Overview: 'overview/index.md'
   - Installation & Core:
     - System Dependencies:
@@ -200,11 +196,7 @@
     - media: "(prefers-color-scheme: light)"
       scheme: default
       primary: white
-<<<<<<< HEAD
       accent: orange
-=======
-      accent: green
->>>>>>> 43788810
       toggle:
         icon: material/brightness-7
         name: Switch to dark mode
@@ -212,11 +204,7 @@
     - media: "(prefers-color-scheme: dark)"
       scheme: default
       primary: white
-<<<<<<< HEAD
       accent: orange
-=======
-      accent: green
->>>>>>> 43788810
       toggle:
         icon: material/brightness-7
         name: Switch to light mode
@@ -235,7 +223,6 @@
 extra_javascript:
   - js/utc-time.js
   - js/custom-header.js
-<<<<<<< HEAD
   - js/parallax.js
 
 
@@ -244,12 +231,5 @@
   social:
     - icon: fontawesome/brands/github
       link: https://github.com/permaweb/hyperBEAM
-=======
-  
-extra:
-  social:
-    - icon: fontawesome/brands/github
-      link: https://github.com/permaweb/HyperBEAM
->>>>>>> 43788810
       name: GitHub
   generator: false
