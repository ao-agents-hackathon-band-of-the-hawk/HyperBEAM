--- conflicted
+++ resolved
@@ -133,17 +133,6 @@
             hb_util:human_id(ar_wallet:to_address(PrivWallet)),
             FormattedConfig
         ]
-<<<<<<< HEAD
-    ),
-    start(
-        Loaded#{
-            priv_wallet => PrivWallet,
-            store => UpdatedStoreOpts,
-            port => hb_opts:get(port, 8734, Loaded),
-            cache_writers => [hb_util:human_id(ar_wallet:to_address(PrivWallet))]
-        }
-=======
->>>>>>> 8c2e7df8
     ).
 
 %% @doc Trigger the creation of a new HTTP server node. Accepts a `NodeMsg'
