--- conflicted
+++ resolved
@@ -117,13 +117,8 @@
             hashpath => ignore
         }
     ),
-<<<<<<< HEAD
-    ProcID = hb_message:id(Msg1, all),
+    ProcID = hb_message:id(Msg1, all, Opts),
     Slot = hb_ao:get(<<"at-slot">>, {as, <<"message@1.0">>, Msg1}, Opts),
-=======
-    ProcID = hb_message:id(Msg1, all, Opts),
-    Slot = hb_ao:get(<<"at-slot">>, Msg1, Opts),
->>>>>>> 5586be7d
     {ok,
         hb_private:set(
             hb_ao:set(
@@ -146,14 +141,11 @@
         not_found ->
             process_id(ensure_process_key(Msg1, Opts), Msg2, Opts);
         Process ->
-<<<<<<< HEAD
             hb_message:id(
                 Process,
-                hb_util:atom(maps:get(<<"commitments">>, Msg2, <<"all">>))
+                hb_util:atom(maps:get(<<"commitments">>, Msg2, <<"all">>)),
+                Opts
             )
-=======
-            hb_message:id(Process, all, Opts)
->>>>>>> 5586be7d
     end.
 
 %% @doc Before computation begins, a boot phase is required. This phase
@@ -648,21 +640,12 @@
                         <<"snapshot">>,
                         <<"normalize">>
                     ],
-<<<<<<< HEAD
                 <<"scheduler">> =>
                     hb_opts:get(scheduler, Address, Opts),
                 <<"authority">> =>
                     hb_opts:get(authority, Address, Opts)
-            }),
-        Wallet
-=======
-                <<"scheduler">> => Address,
-                <<"authority">> => Address
-            },
-			Opts
-        ),
+            }, Opts),
         Opts#{ priv_wallet => Wallet}
->>>>>>> 5586be7d
     ).
 
 %% @doc Generate a device that has a stack of two `dev_test's for 
@@ -1064,7 +1047,6 @@
 prior_results_accessible_test_() ->
 	{timeout, 30, fun() ->
 		init(),
-<<<<<<< HEAD
         Opts = #{
             process_async_cache => false
         },
@@ -1075,27 +1057,15 @@
             {ok, <<"4">>},
             hb_ao:resolve(Msg1, <<"now/results/data">>, Opts)
         ),
+        {ok, Results} = 
+            hb_ao:resolve(
+                Msg1,
+                #{ <<"path">> => <<"compute">>, <<"slot">> => 1 },
+                Opts
+            ),
 		?assertMatch(
-            {ok, #{ <<"results">> := #{ <<"data">> := <<"4">> } }},
-			hb_ao:resolve(
-				Msg1,
-				#{ <<"path">> => <<"compute">>, <<"slot">> => 1 },
-=======
-		Opts = #{ process_cache_frequency => 1, process_async_cache => false },
-		Msg1 = test_aos_process(Opts),
-		schedule_aos_call(Msg1, <<"return 1+1">>, Opts),
-		schedule_aos_call(Msg1, <<"return 2+2">>, Opts),
-		?assertEqual({ok, <<"4">>}, hb_ao:resolve(Msg1, <<"now/results/data">>, Opts)),
-		?assertMatch({ok, <<"4">>},
-			hb_ao:resolve_many([
-				    Msg1,
-				    #{ <<"path">> => <<"compute">>, <<"slot">> => 1 },
-                    <<"results">>,
-                    <<"data">>
-				],
->>>>>>> 5586be7d
-				Opts
-			)
+            #{ <<"results">> := #{ <<"data">> := <<"4">> } },
+            hb_cache:ensure_all_loaded(Results, Opts)
 		)
 	end}.
 
