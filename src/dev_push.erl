--- conflicted
+++ resolved
@@ -170,12 +170,8 @@
                                 <<"message">> => Msg
                             }
                     end,
-<<<<<<< HEAD
-                    hb_ao:normalize_keys(hb_private:reset(Outbox))
-=======
-                    Outbox,
+                    hb_ao:normalize_keys(hb_private:reset(Outbox)),
                     Opts
->>>>>>> 5586be7d
                 ),
             {ok, maps:merge(Downstream, AdditionalRes#{
                 <<"slot">> => Slot,
