%%% @doc Hyperbeam is a decentralized node implementing the Converge Protocol
%%% on top of Arweave.
%%% 
%%% This protocol offers a computation layer for executing arbitrary logic on 
%%% top of the network's data.
%%% 
%%% Arweave is built to offer a robust, permanent storage layer for static data
%%% over time. It can be seen as a globally distributed key-value store that
%%% allows users to lookup IDs to retrieve data at any point in time:
%%% 
%%% 	`Arweave(ID) => Message'
%%% 
%%% Hyperbeam adds another layer of functionality on top of Arweave's protocol:
%%% Allowing users to store and retrieve not only arbitrary bytes, but also to
%%% perform execution of computation upon that data:
%%% 
%%% 	`Hyperbeam(Message1, Message2) => Message3'
%%% 
%%% When Hyperbeam executes a message, it will return a new message containing
%%% the result of that execution, as well as signed attestations of its
%%% correctness. If the computation that is executed is deterministic, recipients
%%% of the new message are able to verify that the computation was performed
%%% correctly. The new message may be stored back to Arweave if desired,
%%% forming a permanent, verifiable, and decentralized log of computation.
%%% 
%%% The mechanisms described above form the basis of a decentralized and
%%% verifiable compute engine without any relevant protocol-enforced
%%% scalability limits. It is an implementation of a global, shared
%%% supercomputer.
%%% 
%%% Hyperbeam can be used for an extremely large variety of applications, from
%%% serving static Arweave data with signed commitments of correctness, to
%%% executing smart contracts that have _built-in_ HTTP APIs. The Hyperbeam
%%% node implementation implements AO, an Actor-Oriented process-based
%%% environment for orchestrating computation over Arweave messages in order to
%%% facilitate the execution of more traditional, consensus-based smart
%%% contracts.
%%% 
%%% The core abstractions of the Hyperbeam node are broadly as follows:
%%% 
%%% 1. The `hb' and `hb_opts' modules manage the node's configuration, 
%%%    environment variables, and debugging tools.
%%% 
%%% 2. The `hb_http' and `hb_http_server' modules manage all HTTP-related
%%%    functionality. `hb_http_server' handles turning received HTTP requests
%%%    into messages and applying those messages with the appropriate devices.
%%%    `hb_http' handles making requests and responding with messages. `cowboy'
%%%    is used to implement the underlying HTTP server.
%%% 
%%% 3. `hb_converge' implements the computation logic of the node: A mechanism
%%%    for resolving messages to other messages, via the application of logic
%%%    implemented in `devices'. `hb_converge' also manages the loading of Erlang
%%%    modules for each device into the node's environment. There are many
%%%    different default devices implemented in the hyperbeam node, using the
%%%    namespace `dev_*'. Some of the critical components are:
%%% 
%%%     - `dev_message': The default handler for all messages that do not 
%%%      specify their own device. The message device is also used to resolve
%%%      keys that are not implemented by the device specified in a message,
%%%      unless otherwise signalled.
%%% 
%%%    - `dev_stack': The device responsible for creating and executing stacks
%%%      of other devices on messages that request it. There are many uses for
%%%      this device, one of which is the resolution of AO processes.
%%% 
%%%    - `dev_p4': The device responsible for managing payments for the services
%%%      provided by the node.
%%% 
%%% 4. `hb_store', `hb_cache' and the store implementations forms a layered
%%%    system for managing the node's access to persistent storage. `hb_cache'
%%%    is used as a resolution mechanism for reading and writing messages, while
%%%    `hb_store' provides an abstraction over the underlying persistent key-value
%%%    byte storage mechanisms. Example `hb_store' mechanisms can be found in
%%%    `hb_store_fs' and `hb_store_remote_node'.
%%% 
%%% 5. `ar_*' modules implement functionality related to the base-layer Arweave
%%%    protocol and are largely unchanged from their counterparts in the Arweave
%%%    node codebase presently maintained by the Digital History Association
%%%    (@dha-team/Arweave).
%%% 
%%% You can find documentation of a similar form to this note in each of the core
%%% modules of the hyperbeam node.
-module(hb).
%%% Configuration and environment:
-export([init/0, now/0, build/0]).
%%% Base start configurations:
-export([start_simple_pay/0, start_simple_pay/1, start_simple_pay/2]).
-export([topup/3, topup/4]).
-export([start_mainnet/0, start_mainnet/1]).
%%% Debugging tools:
-export([event/1, event/2, event/3, event/4, event/5, event/6, no_prod/3]).
-export([read/1, read/2, debug_wait/4, profile/1, benchmark/2, benchmark/3]).
%%% Node wallet and address management:
-export([address/0, wallet/0, wallet/1]).
-include("include/hb.hrl").

%% @doc Initialize system-wide settings for the hyperbeam node.
init() ->
    hb_name:start(),
    ?event({setting_debug_stack_depth, hb_opts:get(debug_stack_depth)}),
    Old = erlang:system_flag(backtrace_depth, hb_opts:get(debug_stack_depth)),
    ?event({old_system_stack_depth, Old}),
    ok.

%% @doc Start a mainnet server without payments.
start_mainnet() ->
    start_mainnet(hb_opts:get(port)).
start_mainnet(Port) when is_integer(Port) ->
    start_mainnet(#{ port => Port });
start_mainnet(Opts) ->
    application:ensure_all_started([
        kernel,
        stdlib,
        inets,
        ssl,
        ranch,
        cowboy,
        gun,
        prometheus,
        prometheus_cowboy,
        os_mon,
        rocksdb
    ]),
    Wallet = hb:wallet(hb_opts:get(priv_key_location, no_viable_wallet_path, Opts)),
    BaseOpts = hb_http_server:set_default_opts(Opts),
    hb_http_server:start_node(
        FinalOpts =
            BaseOpts#{
<<<<<<< HEAD
                store => #{ <<"store-module">> => <<"hb_store_fs">>, <<"prefix">> => <<"mainnet-cache">> },
=======
                store => #{ <<"store-module">> => hb_store_fs, <<"prefix">> => <<"mainnet-cache">> },
>>>>>>> 74560ea4
                priv_wallet => Wallet
            }
    ),
    Address =
        case hb_opts:get(address, no_address, FinalOpts) of
            no_address -> <<"[ !!! no-address !!! ]">>;
            Addr -> Addr
        end,
    io:format(
        "Started mainnet node at http://localhost:~p~n"
        "Operator: ~s~n",
        [maps:get(port, Opts), Address]
    ),
    <<"http://localhost:", (integer_to_binary(maps:get(port, Opts)))/binary>>.

%%% @doc Start a server with a `simple-pay@1.0` pre-processor.
start_simple_pay() ->
    start_simple_pay(address()).
start_simple_pay(Addr) ->
    rand:seed(default),
    start_simple_pay(Addr, 10000 + rand:uniform(50000)).
start_simple_pay(Addr, Port) ->
    do_start_simple_pay(#{ port => Port, operator => Addr }).

do_start_simple_pay(Opts) ->
    application:ensure_all_started([
        kernel,
        stdlib,
        inets,
        ssl,
        ranch,
        cowboy,
        gun,
        prometheus,
        prometheus_cowboy,
        os_mon,
        rocksdb
    ]),
    Port = maps:get(port, Opts),
    Processor =
        #{
            <<"device">> => <<"p4@1.0">>,
            <<"ledger_device">> => <<"simple-pay@1.0">>,
            <<"pricing_device">> => <<"simple-pay@1.0">>
        },
    hb_http_server:start_node(
        Opts#{
            preprocessor => Processor,
            postprocessor => Processor
        }
    ),
    io:format(
        "Started simple-pay node at http://localhost:~p~n"
        "Operator: ~s~n",
        [Port, address()]
    ),
    <<"http://localhost:", (integer_to_binary(Port))/binary>>.

%% @doc Helper for topping up a user's balance on a simple-pay node.
topup(Node, Amount, Recipient) ->
    topup(Node, Amount, Recipient, wallet()).
topup(Node, Amount, Recipient, Wallet) ->
    Message = hb_message:attest(
        #{
            <<"path">> => <<"/~simple-pay@1.0/topup">>,
            <<"amount">> => Amount,
            <<"recipient">> => Recipient
        },
        Wallet
    ),
    hb_http:get(Node, Message, #{}).

wallet() ->
    wallet(hb_opts:get(priv_key_location)).
wallet(Location) ->
    case file:read_file_info(Location) of
        {ok, _} ->
            ar_wallet:load_keyfile(Location);
        {error, _} -> 
            Res = ar_wallet:new_keyfile(?DEFAULT_KEY_TYPE, Location),
            ?event({created_new_keyfile, Location, address(Res)}),
            Res
    end.

%% @doc Get the address of a wallet. Defaults to the address of the wallet
%% specified by the `priv_key_location' configuration key. It can also take a
%% wallet tuple as an argument.
address() -> address(wallet()).
address(Wallet) when is_tuple(Wallet) ->
    hb_util:encode(ar_wallet:to_address(Wallet));
address(Location) -> address(wallet(Location)).

%% @doc Debugging event logging function. For now, it just prints to standard
%% error.
event(X) -> event(global, X).
event(Topic, X) -> event(Topic, X, "").
event(Topic, X, Mod) -> event(Topic, X, Mod, undefined).
event(Topic, X, Mod, Func) -> event(Topic, X, Mod, Func, undefined).
event(Topic, X, Mod, Func, Line) -> event(Topic, X, Mod, Func, Line, #{}).
event(Topic, X, Mod, undefined, Line, Opts) -> event(Topic, X, Mod, "", Line, Opts);
event(Topic, X, Mod, Func, undefined, Opts) -> event(Topic, X, Mod, Func, "", Opts);
event(Topic, X, ModAtom, Func, Line, Opts) when is_atom(ModAtom) ->
    % Check if the module has the `hb_debug' attribute set to `print'.
    case lists:member({hb_debug, [print]}, ModAtom:module_info(attributes)) of
        true -> hb_util:debug_print(X, atom_to_list(ModAtom), Func, Line);
        false -> 
            % Check if the module has the `hb_debug' attribute set to `no_print'.
            case lists:keyfind(hb_debug, 1, ModAtom:module_info(attributes)) of
                {hb_debug, [no_print]} -> X;
                _ -> event(Topic, X, atom_to_list(ModAtom), Func, Line, Opts)
            end
    end;
event(Topic, X, ModStr, Func, Line, Opts) ->
    % Check if the debug_print option has the topic in it if set.
    case hb_opts:get(debug_print, false, Opts) of
        ModList when is_list(ModList) ->
            case lists:member(ModStr, ModList)
                orelse lists:member(atom_to_list(Topic), ModList)
            of
                true -> hb_util:debug_print(X, ModStr, Func, Line);
                false -> X
            end;
        true -> hb_util:debug_print(X, ModStr, Func, Line);
        false -> X
    end.

%% @doc Debugging function to read a message from the cache.
%% Specify either a scope atom (local or remote) or a store tuple
%% as the second argument.
read(ID) -> read(ID, local).
read(ID, ScopeAtom) when is_atom(ScopeAtom) ->
    read(ID, hb_store:scope(hb_opts:get(store), ScopeAtom));
read(ID, Store) ->
    hb_cache:read(Store, hb_util:id(ID)).

%% @doc Utility function to throw an error if the current mode is prod and
%% non-prod ready code is being executed. You can find these in the codebase
%% by looking for ?NO_PROD calls.
no_prod(X, Mod, Line) ->
    case hb_opts:get(mode) of
        prod ->
            io:format(standard_error,
                "=== DANGER: NON-PROD READY CODE INVOKED IN PROD ===~n", []),
            io:format(standard_error, "~w:~w:       ~p~n", [Mod, Line, X]),
            case hb_opts:get(exit_on_no_prod) of
                true -> init:stop();
                false -> throw(X)
            end;
        _ -> X
    end.

%% @doc Utility function to get the current time in milliseconds.
now() ->
    erlang:system_time(millisecond).

%% @doc Utility function to hot-recompile and load the hyperbeam environment.
build() ->
    r3:do(compile, [{dir, "src"}]).

%% @doc Utility function to start a profiling session and run a function,
%% then analyze the results. Obviously -- do not use in production.
profile(Fun) ->
    eprof:start_profiling([self()]),
    try
        Fun()
    after
        eprof:stop_profiling()
    end,
    eprof:analyze(total).

%% @doc Utility function to wait for a given amount of time, printing a debug
%% message to the console first.
debug_wait(T, Mod, Func, Line) ->
    ?event(wait, {debug_wait, {T, Mod, Func, Line}}),
    receive after T -> ok end.

%% @doc Run a function as many times as possible in a given amount of time.
benchmark(Fun, TLen) ->
    T0 = erlang:system_time(millisecond),
    until(
        fun() -> erlang:system_time(millisecond) - T0 > (TLen * 1000) end,
        Fun,
        0
    ).

%% @doc Run multiple instances of a function in parallel for a given amount of time.
benchmark(Fun, TLen, Procs) ->
    Parent = self(),
    receive X -> ?event(benchmark, {start_benchmark_worker, X}) end,
    StartWorker =
        fun(_) ->
            Ref = make_ref(),
            ?event(benchmark, {start_benchmark_worker, Ref}),
            spawn_link(fun() ->
                Count = benchmark(Fun, TLen),
                Parent ! {work_complete, Ref, Count}
            end),
            Ref
        end,
    CollectRes =
        fun(R) ->
            receive
                {work_complete, R, Count} ->
                    ?event(benchmark, {work_complete, R, Count}),
                    Count
            end
        end,
    Refs = lists:map(StartWorker, lists:seq(1, Procs)),
    lists:sum(lists:map(CollectRes, Refs)).

until(Condition, Fun, Count) ->
    case Condition() of
        false ->
            case apply(Fun, hb_converge:truncate_args(Fun, [Count])) of
                {count, AddToCount} ->
                    until(Condition, Fun, Count + AddToCount);
                _ ->
                    until(Condition, Fun, Count + 1)
            end;
        true -> Count
    end.<|MERGE_RESOLUTION|>--- conflicted
+++ resolved
@@ -126,11 +126,7 @@
     hb_http_server:start_node(
         FinalOpts =
             BaseOpts#{
-<<<<<<< HEAD
-                store => #{ <<"store-module">> => <<"hb_store_fs">>, <<"prefix">> => <<"mainnet-cache">> },
-=======
                 store => #{ <<"store-module">> => hb_store_fs, <<"prefix">> => <<"mainnet-cache">> },
->>>>>>> 74560ea4
                 priv_wallet => Wallet
             }
     ),
