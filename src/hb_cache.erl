-module(hb_cache).
<<<<<<< HEAD
%%% TX API
-export([
    read_output/3,
    write/2,
    write_output/4,
    write_assignment/2,
    outputs/2,
    assignments/2,
    latest/2, latest/3, latest/4,
    read/2,
    lookup/2,
    read_assignment/3,
    read_message/2
]).
%%% Message API
-export([
    write_output_message/4, write_assignment_message/2, read_output_message/3,
    read_assignment_message/3
]).
-include("src/include/hb.hrl").
-include_lib("eunit/include/eunit.hrl").

-define(TEST_DIR, "test-cache").
-define(TEST_STORE_MODULE, hb_store_fs).
-define(TEST_STORE, [{?TEST_STORE_MODULE, #{ prefix => ?TEST_DIR }}]).

-define(COMPUTE_CACHE_DIR, "computed").
-define(ASSIGNMENTS_DIR, "assignments").

%%% A cache of AO messages and compute results.
%%%
%%% In AO, every message is a combinator: The message itself represents a
%%% 'processor' that can be applied to a new message, yielding a result.
%%% As a consequence, a simple way of understanding AO's computation model is to
%%% think of it as a dictionary: Every message is a key, yielding its computed value.
%%%
%%% Each message itself can be raw data with an associated header (containing metadata),
%%% or a bundle of other messages (its children). These children are expressed as
%%% either maps or list of other messages.
%%%
%%% We store each of the messages in a cache on disk. The cache is a simple
%%% wrapper that allows us to look up either the direct key (a message's ID --
%%% either signed or unsigned) or a 'subpath'. We also store a cache of the linkages
%%% between messages as symlinks. In the backend, we store each message as either a
%%% directory -- if it contains further data items inside -- or as a file, if it is
%%% a simple value.
%%%
%%% The file structure of the store is as follows:
%%%
%%% Root: ?DEFAULT_DATA_DIR
%%% Messages: ?DEFAULT_DATA_DIR/messages
%%% Computed outputs: ?DEFAULT_DATA_DIR/computed
%%%
%%% Outputs by process: ?DEFAULT_DATA_DIR/computed/ProcessID
%%% Outputs by slot on process: ?DEFAULT_DATA_DIR/computed/ProcessID/slot/[n]
%%% Outputs by message on process: ?DEFAULT_DATA_DIR/computed/ProcessID/MessageID[/Subpath]
%%%
%%% Outputs are stored as symlinks to the actual file or directory containing the message.
%%% Messages that are composite are represented as directories containing their childen
%%% (by ID and by subpath), as well as their base message stored at `.base`.



latest(Store, ProcID) ->
    latest(Store, ProcID, undefined).
latest(Store, ProcID, Limit) ->
    latest(Store, ProcID, Limit, []).
latest(Store, ProcID, Limit, Path) ->
    case outputs(Store, ProcID) of
        [] -> not_found;
        AllOutputSlots ->
            ?event({searching_for_latest_slot, {proc_id, fmt_id(ProcID)}, {limit, Limit}, {path, Path}, {all_output_slots, AllOutputSlots}}),
            case first_slot_with_path(
                    Store,
                    fmt_id(ProcID),
                    lists:reverse(lists:sort(AllOutputSlots)),
                    Limit,
                    Path
                ) of
                not_found -> not_found;
                Slot ->
                    ResolvedPath =
                        hb_store:resolve(
                            Store,
                            hb_store:path(Store, ["computed", fmt_id(ProcID), "slot", integer_to_list(Slot)])
                        ),
                    ?event({resolved_path, ResolvedPath}),
                    {ok, Msg} = read(Store, ResolvedPath),
                    ?event(got_message),
                    {Slot, Msg}
            end
    end.

first_slot_with_path(_Store, _ProcID, [], _Limit, _Path) ->
    not_found;
first_slot_with_path(Store, ProcID, [AfterLimit | Rest], Limit, Path) when AfterLimit > Limit ->
    first_slot_with_path(Store, ProcID, Rest, Limit, Path);
first_slot_with_path(Store, ProcID, [LatestSlot | Rest], Limit, Path) ->
    ?event({trying_slot, LatestSlot, Path}),
    RawPath =
        build_path(
            ["computed", process, "slot", slot] ++ Path,
            #{slot => integer_to_list(LatestSlot), process => fmt_id(ProcID)}
        ),
    ResolvedPath = hb_store:resolve(Store, RawPath),
    case hb_store:type(Store, ResolvedPath) of
        not_found -> first_slot_with_path(Store, ProcID, Rest, Limit, Path);
        _ -> LatestSlot
    end.

build_path(PathList, Map) ->
    lists:map(
        fun(Ref) when is_atom(Ref) -> maps:get(Ref, Map);
            (Other) -> Other
        end,
        PathList
    ).

outputs(Store, ProcID) ->
    slots(Store, [?COMPUTE_CACHE_DIR, fmt_id(ProcID), "slot"]).

assignments(Store, ProcID) ->
    slots(Store, [?ASSIGNMENTS_DIR, fmt_id(ProcID)]).

slots(Store, Path) ->
    SlotDir = hb_store:path(Store, Path),
    case hb_store:list(Store, SlotDir) of
        {ok, Names} ->
            ?event({found_slots, {path, SlotDir}, {names, Names}}),
            [ list_to_integer(Name) || Name <- Names ];
=======
-export([read/2, read_output/3, write/2, write/3, write_output/4]).
-export([list/2, list_numbered/2, link/3]).
%%% Exports for modules that utilize hb_cache.
-export([test_opts/0, test_unsigned/1, test_signed/1]).
-include("src/include/hb.hrl").
-include_lib("eunit/include/eunit.hrl").

%%% A cache of Converge Protocol messages and compute results.
%%%
%%% In Converge Protocol, every message is a combinator: The message itself
%%% represents a 'processor' that can be applied to a new message, yielding a
%%% result. As a consequence, a simple way to understand its data model is to
%%% think of it as a dictionary: The keys in the dictionary are pairs of messages
%%% (Msg1, Msg2), which can be combined in order to yield a result -- the
%%% associated value.
%%% 
%%% Given this structure, HyperBEAM stores each of the messages in a key-value
%%% cache on disk. The cache is a simple wrapper that allows us to look up either
%%% the direct key (a message's ID -- either signed or unsigned) or a 'subpath'.
%%% We also store 'links' in this cache between messages. In the backend, we use
%%% the given `hb_store` to persist the actual data.

%% List all items in a directory, assuming they are numbered.
list_numbered(Path, Opts) ->
    SlotDir = hb_store:path(hb_opts:get(store, no_viable_store, Opts), Path),
    [ list_to_integer(Name) || Name <- list(SlotDir, Opts) ].

%% @doc List all items in a directory.
list(Path, Opts) ->
    case hb_store:list(hb_opts:get(store, no_viable_store, Opts), Path) of
        {ok, Names} -> Names;
>>>>>>> cf104b8e
        {error, _} -> []
    end.

%% @doc Make a link from one path to another in the store.
%% Note: Argument order is `link(Src, Dst, Opts)`.
link(Existing, New, Opts) ->
    hb_store:make_link(
        hb_opts:get(store, no_viable_store, Opts),
        Existing,
        New
    ).

%% @doc Writes a computation result to the cache.
%% The process outputs a series of key values in the cache as follows:
%%
%%      /RootAddr: Either the Msg3ID alone, or `Msg1ID/Msg2ID` if the keys to
%%                 store are not complete. A caller may want to cache only some
%%                 of the keys because serializing the entire state would be 
%%                 expensive.
%%      /ShortComputePath: An optional link to the RootAddr, created if Msg2 
%%                         contains only a path.
%%      /RootAddr/[Key1, Key2, ...]: The values of the keys that are found in
%%                     the resulting message.
%%      /Msg1.signed_id/Msg2.{unsigned_id,signed_id}: Links from the path that
%%                     led to the creation of the resulting message.
write_output(Msg1, Msg2, Msg3, Opts) ->
    Store = hb_opts:get(store, no_viable_store, Opts),
    % Calculate the 'address' of the resulting message and the list of keys to
    % cache or `all`.
    {[RootAddress|SecondaryAddresses], KeysToCache}
        = result_root_paths(Msg1, Msg2, Msg3, Opts),
    ?event(
        {writing_result,
            {root_address, RootAddress},
            {keys_to_cache, KeysToCache}
        }
    ),
    % Create a path for the root from the root address.
    RootPath = hb_store:path(Store, [RootAddress]),
    % Write the message at the address, with only the keys we are caching.
    ok = write(RootPath, maps:with(KeysToCache, Msg3), Opts),
    % Link the secondary addresses to the root address.
    lists:foreach(
        fun(SecondaryAddress) ->
            SecondaryPath = hb_store:path(Store, [SecondaryAddress]),
            ok = hb_store:make_link(Store, RootPath, SecondaryPath)
        end,
        SecondaryAddresses
    ),
    ok.

%% @doc Given a computation result (Msg2 applied to Msg1) and a HyperBEAM `Opts` 
%% map returns a tuple of the 'root' path that the message should be written to,
%% and a list of the keys to write.
result_root_paths(Msg1, Msg2, Msg3, Opts) ->
    case hb_opts:get(cache_keys, all, Opts) of
        all ->
            % Get the 'id' and the 'unsigned_id' of the resulting message, and
            % the path that led to the creation of the resulting message. We 
            % use 'uniq' to avoid duplicates, but this may be inefficient if
            % ID generation is expensive for the particular message encoding.
            {
                lists:uniq(
                    [
                        hb_converge:get(id, Msg3, Opts),
                        hb_converge:get(unsigned_id, Msg3, Opts),
                        hb_path:compute_path(Msg1, Msg2, Opts)
                    ]
                ),
                maps:keys(Msg3)
            };
        Keys ->
            {
                [hb_path:compute_path(Msg1, Msg2, Opts)],
                Keys
            }
    end.

%% @doc Writes a message to the cache. Optionally, the message is written to a
%% path given by the caller. If it is not given, the message is written to the
%% ID of the message.
write(Message, Opts) ->
    write([], Message, Opts).
write(Path, Message, Opts) ->
    ?event({writing_message, {path, Path}}),
    case hb_message:type(Message) of
        binary ->
            % The item is a raw binary. Write it into the store and make a
            % message around it.
            write(
                Path,
                #{ <<"Converge-Form">> => <<"Value">>, data => Message },
                Opts
            );
        shallow ->
            % The item is a raw binary. Write it into the store and make a
            % link for the signed ID if it is different.
            Store = hb_opts:get(store, no_viable_store, Opts),
            UnsignedID = hb_converge:get(unsigned_id, Message),
            SignedID = hb_converge:get(id, Message),
            UnsignedPath =
                hb_store:path(Store, [Path, hb_util:human_id(UnsignedID)]),
            %?event({writing_single_layer_message, UnsignedPath}),
            TX = hb_message:message_to_tx(Message),
            ?event(
                {writing_shallow_message,
                    {path, UnsignedPath},
                    {store, Store},
                    {tx, TX}
                }
            ),
            ok = hb_store:write(Store, UnsignedPath, ar_bundles:serialize(TX)),
            if SignedID =/= not_signed ->
                SignedPath =
                    hb_store:path(Store, [Path, hb_util:human_id(SignedID)]),
                hb_store:make_link(Store, UnsignedPath, SignedPath);
            true -> link_unnecessary
            end,
            {ok, UnsignedID};
        deep ->
            %?event({writing_composite_message, {path, Path}, {item, Message}}),
            write_raw_composite(Path, Message, Opts)
    end.

write_raw_composite(Path, Msg, Opts) when is_map(Msg) ->
    % The item contains other messages. We should:
    % 1. Write the header item into the store without its children.
    %    The header item is the normal item, but with `Ref:[Key]` tags
    %    for each child that is stored independently.
    % 2. Write each child into the store.
    % 3. Make links from the keys in the map to the corresponding messages.
    % This process will recurse as necessary to write grandchild messages.
    FullTX = hb_message:message_to_tx(hb_message:minimize(Msg)),
    UnsignedHeaderID = ar_bundles:id(FullTX, unsigned),
    %?event({starting_composite_write, hb_util:human_id(UnsignedHeaderID)}),
    Store = hb_opts:get(store, no_viable_store, Opts),
    Group = hb_store:path(Store, [Path, hb_util:human_id(UnsignedHeaderID)]),
    ?event({creating_group, {path, Group}, {store, Store}}),
    ok = hb_store:make_group(Store, Group),
    {DeepKeyVals, FlatKeyVals} = 
        lists:partition(
            fun({_, Value}) -> is_map(Value) end,
            lists:filter(
                fun({Key, _}) -> not hb_private:is_private(Key) end,
                maps:to_list(Msg)
            )
        ),
    Subkeys = lists:map(
        fun({Key, Subitem}) ->
            % Note: _Not_ relative to the Path! All messages are stored at the
            % same root of the store.
            {ok, SubitemPath} = write(Path, Subitem, Opts),
            hb_store:make_link(
                Store,
                SubitemPath,
                hb_store:path(Store, [Group, Key])
            ),
            %?event({linked, {key, KeyPath}, {file, SubitemPath}}),
            {Key, hb_path:hd(hb_path:term_to_path(SubitemPath), Opts)}
        end, DeepKeyVals),
    FlatMsg =
        maps:merge(
            maps:from_list(FlatKeyVals),
            maps:from_list(
                lists:map(
                    fun({Key, SubitemPath}) ->
                        {<<"Ref:", Key/binary>>, SubitemPath}
                    end,
                    Subkeys
                )
            )
        ),
    FlatTX = hb_message:message_to_tx(FlatMsg),
    hb_store:write(
        Store,
        hb_store:path(
            Store, [Path, hb_util:human_id(UnsignedHeaderID), "header"]),
        ar_bundles:serialize(FlatTX)
    ),
    case hb_message:signers(Msg) of
        [] -> do_nothing;
        _ ->
            SignedHeaderID = ar_bundles:id(FullTX, signed),
            hb_store:make_link(
                Store,
                hb_store:path(
                    Store,
                    [Path, hb_util:human_id(UnsignedHeaderID)]
                ),
                hb_store:path(
                    Store,
                    [Path, hb_util:human_id(SignedHeaderID)]
                )
            )
    end,
    {ok, Group};
write_raw_composite(Path, Item, Opts) when is_list(Item) ->
    write_raw_composite(Path, ar_bundles:normalize(Item), Opts).

%% @doc Read a message from the cache given a path.
read(PathPart, Opts) when not is_list(PathPart) ->
    read([PathPart], Opts);
read(Path, Opts) ->
    ?event({looking_up, Path}),
    % Calculate the correct `store` to use for the cache lookup.
    Store = opts_to_store(Opts),
    % Resolve known links through the caller's request path.
    ResolvedPath =
        P2 = hb_store:resolve(
            Store,
            P1 =
                hb_store:path(
                    Store,
                    lists:map(
                        fun(ID) when ?IS_ID(ID) -> hb_util:human_id(ID);
                           (ID) -> ID
                        end,
                        Path
                    )
                )
        ),
    % Attempt to resolve the path and return to the caller.
    ?event({resolving_path, P1, P2, ResolvedPath}),
    read_raw(Store, ResolvedPath).

%% @doc Internal function for reading a raw message from the cache.
%% This function returns messages as #tx records and should not be used
%% outside of the cache module.
read_raw(Store, RawPath) ->
    ?event({reading_message, RawPath, Store}),
    MessagePath = hb_store:path(Store, RawPath),
    case hb_store:type(Store, MessagePath) of
        composite ->
            % The message is a bundle and we want the whole item.
            % Read the root and reconstruct it.
            RootPath = hb_store:path(Store, [MessagePath, "header"]),
            {ok, Root} = read_raw_simple_message(Store, RootPath),
            % The bundle is a map of its children by ID. Reconstruct
            % the bundle by reading each child.
            {ok,
                maps:from_list(
                    lists:map(
                        fun({<<"Ref:", Key/binary>>, Path}) ->
                            ?event({reading_composite_child, Path}),
                            {ok, Child} = read_raw(Store, Path),
                            {Key, Child};
                           ({Key, Value}) -> {Key, Value}
                        end,
                        maps:to_list(Root)
                    )
                )
            };
        simple -> read_raw_simple_message(Store, MessagePath);
        not_found -> not_found
    end.

read_raw_simple_message(Store, Path) ->
    {ok, Bin} = hb_store:read(Store, Path),
    {ok,
        hb_message:minimize(
            hb_message:tx_to_message(ar_bundles:deserialize(Bin))
        )
    }.

%% @doc Read the output of a computation, given Msg1, Msg2, and some options.
read_output(MsgID1, MsgID2, Opts) when ?IS_ID(MsgID1) and ?IS_ID(MsgID2) ->
    ?event({cache_lookup, {msg1, MsgID1}, {msg2, MsgID2}, {opts, Opts}}),
    read(<<MsgID1/binary, "/", MsgID2/binary>>, Opts);
read_output(MsgID1, Msg2, Opts) when ?IS_ID(MsgID1) and is_map(Msg2) ->
    {ok, MsgID2} = dev_message:id(Msg2),
    read(<<MsgID1/binary, "/", MsgID2/binary>>, Opts);
read_output(Msg1, Msg2, Opts) when is_map(Msg1) ->
    % Check if Msg1 already has an ID generated in its loaded state.
    % Note: We do not generate the ID here because it may be expensive,
    % unless the caller has explicitly requested it.
    case maps:get(id, Msg1, not_signed) of
        not_signed ->
            % If Msg1 does not have an ID, check if the caller has requested
            % that we generate it. If so, generate it and try again.
            case hb_opts:get(generate_msg1_id, false, Opts) of
                true ->
                    {ok, MsgID1} = dev_message:id(Msg1),
                    read_output(MsgID1, Msg2, Opts);
                false ->
                    not_found
            end;
        MsgID1 ->
            % If Msg1 already has an ID, use it to look up the result.
            read_output(MsgID1, Msg2, Opts)
    end.

%% @doc Calculate the `hb_store`s that should be used during
%% cache operation resolution.
opts_to_store(Opts) ->
    case hb_opts:get(cache_lookup, {only, local}, Opts) of
        {only, Scope} ->
            hb_store:scope(
                hb_opts:get(store, no_viable_store, Opts),
                Scope
            );
        UserStore -> UserStore
    end.

%%% Tests

<<<<<<< HEAD
-define(TEST_WALLET_NAME, pb_cache_test_wallet).

%% Helpers
create_unsigned_tx(Data) ->
    ar_bundles:normalize(
        #tx{
            format = ans104,
            tags = [{<<"Example">>, <<"Tag">>}],
            data = Data
        }
    ).

%% Helper function to create signed #tx items.
create_signed_tx(Data) ->
    MaybeNewWallet = 
        case persistent_term:get(?TEST_WALLET_NAME, undefined) of
            undefined -> 
                Wallet = ar_wallet:new(),
                persistent_term:put(?TEST_WALLET_NAME, Wallet),
                Wallet;
            Wallet ->
                Wallet
        end,
    ar_bundles:sign_item(create_unsigned_tx(Data), MaybeNewWallet).


create_store_test(TestStore) ->
    Backend = element(1, TestStore),
    T =
        fun(Title) ->
            NewTitle = Title ++ " [backend: ~p]",
            TitleWithBackend = io_lib:format(NewTitle, [Backend]),
            lists:flatten(TitleWithBackend)
        end,
    {
        foreach,
        fun() ->
            case Backend of
                hb_store_rocksdb -> hb_store_rocksdb:start_link([TestStore]);
                _ -> hb_store:start([TestStore])
            end,
            [TestStore]
        end,
        fun(Store) -> hb_store:reset(Store) end,
        [
            {T("simple_path_resolution_test"), fun() -> simple_path_resolution_test(TestStore) end},
            {T("resursive_path_resolution_test"), fun() -> resursive_path_resolution_test(TestStore) end},
            {T("hierarchical_path_resolution_test"), fun() -> hierarchical_path_resolution_test(TestStore) end},
            {T("store_simple_unsigned_item_test"), fun() -> store_simple_unsigned_item_test(TestStore) end},
            {T("simple_signed_item_test"), fun() -> simple_signed_item_test(TestStore) end},
            % {T("composite_unsigned_item_test"), fun() -> composite_unsigned_item_test(TestStore) end},
            % {T("composite_signed_item_test"), fun() -> composite_signed_item_test(TestStore) end},
            {T("deeply_nested_item_test"), fun() -> deeply_nested_item_test(TestStore) end},
            {T("write_and_read_output_test"), {timeout, 10, fun() -> write_and_read_output_test(TestStore) end}},
            {T("latest_output_retrieval_test"), fun() -> latest_output_retrieval_test(TestStore) end}
        ]
    }.

rocksdb_store_test_() ->
    create_store_test({hb_store_rocksdb, #{prefix => "test-cache"}}).

fs_store_test_() ->
    create_store_test({hb_store_fs, #{prefix => "test-cache"}}).

%% Test path resolution dynamics.
simple_path_resolution_test(TestStore) ->
    hb_store:write(TestStore, "test-file", <<"test-data">>),
    hb_store:make_link(TestStore, "test-file", "test-link"),
    ?assertEqual({ok, <<"test-data">>}, hb_store:read(TestStore, "test-link")).

resursive_path_resolution_test(TestStore) ->
    hb_store:write(TestStore, "test-file", <<"test-data">>),
    hb_store:make_link(TestStore, "test-file", "test-link"),
    hb_store:make_link(TestStore, "test-link", "test-link2"),
    ?assertEqual({ok, <<"test-data">>}, hb_store:read(TestStore, "test-link2")).

hierarchical_path_resolution_test(TestStore) ->
    hb_store:make_group(TestStore, "test-dir1"),
    hb_store:write(TestStore, ["test-dir1", "test-file"], <<"test-data">>),
    hb_store:make_link(TestStore, ["test-dir1"], "test-link"),
    ?assertEqual({ok, <<"test-data">>}, hb_store:read(TestStore, ["test-link", "test-file"])).

%% Test storing and retrieving a simple unsigned item
store_simple_unsigned_item_test(TestStore) ->
    Item = create_unsigned_tx(<<"Simple unsigned data item">>),
    %% Write the simple unsigned item
    ok = write(TestStore, Item),
=======
%% Helpers

test_opts() ->
    #{ cache_control => no_cache, store => test_cache() }.

test_cache() ->
    Store = [{hb_store_fs, #{ prefix => "test-cache" }}],
    hb_store:reset(Store),
    Store.

test_unsigned(Data) ->
    #{
        <<"Example">> => <<"Tag">>,
        <<"Data">> => Data
    }.

%% Helper function to create signed #tx items.
test_signed(Data) ->
    hb_message:sign(test_unsigned(Data), ar_wallet:new()).

%% @doc Test storing and retrieving a simple unsigned item
store_simple_unsigned_item_test() ->
    Opts = test_opts(),
    Item = test_unsigned(<<"Simple unsigned data item">>),
    %% Write the simple unsigned item
    {ok, _} = write(Item, Opts),
>>>>>>> cf104b8e
    %% Read the item back
    {ok, RetrievedItem} =
        read(hb_util:human_id(hb_converge:get(id, Item)), Opts),
    ?assert(hb_message:match(Item, RetrievedItem)).

<<<<<<< HEAD
%% Test storing and retrieving a simple signed item
simple_signed_item_test(TestStore) ->
    Item = create_signed_tx(<<"Simple signed data item">>),
    %% Write the simple signed item
    ok = write(TestStore, Item),
=======
%% @doc Test storing and retrieving a simple signed item
simple_signed_item_test() ->
    Opts = test_opts(),
    Msg = test_signed(<<"Simple signed data item">>),
    %% Write the simple signed item
    {ok, _} = write(Msg, Opts),
>>>>>>> cf104b8e
    %% Read the item back
    UnsignedID = hb_converge:get(unsigned_id, Msg),
    SignedID = hb_converge:get(id, Msg),
    ?event({reading_by_unsigned, UnsignedID}),
    {ok, RetrievedItemUnsigned} = read(UnsignedID, Opts),
    ?event({reading_by_signed, SignedID}),
    {ok, RetrievedItemSigned} = read(SignedID, Opts),
    %% Assert that the retrieved item matches the original and verifies
<<<<<<< HEAD
    ?assertEqual(Item, RetrievedItemUnsigned),
    ?assertEqual(Item, RetrievedItemSigned),
    ?assertEqual(true, ar_bundles:verify_item(RetrievedItemSigned)).

% %% Test storing and retrieving a composite unsigned item
% composite_unsigned_item_test_ignore() ->
%     ItemData = #{
%         <<"key1">> => create_unsigned_tx(<<"value1">>),
%         <<"key2">> => create_unsigned_tx(<<"value2">>)
%     },
%     Item = ar_bundles:deserialize(create_unsigned_tx(ItemData)),
%     ok = write(TestStore = test_cache(), Item),
%     {ok, RetrievedItem} = ?event(read_message(TestStore, ar_bundles:id(Item))),
%     ?assertEqual(
%         ar_bundles:id((maps:get(<<"key1">>, Item#tx.data)), unsigned),
%         ar_bundles:id((maps:get(<<"key1">>, RetrievedItem#tx.data)), unsigned)
%     ),
%     ?assertEqual(
%         ar_bundles:id((maps:get(<<"key2">>, Item#tx.data)), unsigned),
%         ar_bundles:id((maps:get(<<"key2">>, RetrievedItem#tx.data)), unsigned)
%     ),
%     ?assertEqual(
%         ar_bundles:id(Item, unsigned),
%         ar_bundles:id(RetrievedItem, unsigned)
%     ).

%% Test storing and retrieving a composite signed item
% composite_signed_item_test_ignore() ->
%     ItemData = #{
%         <<"key1">> => create_signed_tx(<<"value1">>),
%         <<"key2">> => create_signed_tx(<<"value2">>)
%     },
%     Item = ar_bundles:deserialize(create_signed_tx(ItemData)),
%     ok = write(TestStore = test_cache(), Item),
%     {ok, RetrievedItem} = ?event(read_message(TestStore, ar_bundles:id(Item, signed))),
%     ?assertEqual(
%         ar_bundles:id((maps:get(<<"key1">>, Item#tx.data)), unsigned),
%         ar_bundles:id((maps:get(<<"key1">>, RetrievedItem#tx.data)), unsigned)
%     ),
%     ?assertEqual(
%         ar_bundles:id((maps:get(<<"key2">>, Item#tx.data)), signed),
%         ar_bundles:id((maps:get(<<"key2">>, RetrievedItem#tx.data)), signed)
%     ),
%     ?assertEqual(ar_bundles:id(Item, unsigned), ar_bundles:id(RetrievedItem, unsigned)),
%     ?assertEqual(ar_bundles:id(Item, signed), ar_bundles:id(RetrievedItem, signed)),
%     ?assertEqual(true, ar_bundles:verify_item(Item)),
%     ?assertEqual(true, ar_bundles:verify_item(RetrievedItem)).

%% Test deeply nested item storage and retrieval
deeply_nested_item_test(TestStore) ->
=======
    ?assert(hb_message:match(Msg, RetrievedItemUnsigned)),
    ?assert(hb_message:match(Msg, RetrievedItemSigned)),
    ?assertEqual(true, hb_message:verify(RetrievedItemSigned)).

%% @doc Test deeply nested item storage and retrieval
deeply_nested_item_test() ->
    Opts = test_opts(),
>>>>>>> cf104b8e
    %% Create nested data
    DeepValueMsg = test_signed(<<"deep_value">>),
    Outer =
        #{
            <<"Level1">> =>
                hb_message:sign(
                    #{
                        <<"Level2">> =>
                            #{
                                <<"Level3">> => DeepValueMsg,
                                <<"E">> => <<"F">>
                            },
                        <<"C">> => <<"D">>
                    },
                    ar_wallet:new()
                ),
            <<"A">> => <<"B">>
        },
    %% Write the nested item
<<<<<<< HEAD
    ok = write(TestStore, Level1Tx),
=======
    {ok, _} = write(Outer, Opts),
>>>>>>> cf104b8e
    %% Read the deep value back using subpath
    {ok, DeepMsg} =
        read(
            [
                OuterID = hb_util:human_id(hb_converge:get(id, Outer)),
                "Level1",
                "Level2",
                "Level3"
            ],
            Opts
        ),
    %% Assert that the retrieved item matches the original deep value
    ?assertEqual(<<"deep_value">>, hb_converge:get(data, DeepMsg)),
    ?assertEqual(
<<<<<<< HEAD
        ar_bundles:id(DeepValueTx, unsigned),
        ar_bundles:id(RetrievedItem, unsigned)
    ).

write_and_read_output_test(Store) ->
    Proc = create_signed_tx(#{<<"test-item">> => create_unsigned_tx(<<"test-body-data">>)}),
    Item1 = create_signed_tx(<<"Simple signed output #1">>),
    Item2 = create_signed_tx(<<"Simple signed output #2">>),
    ok = write_output(Store, fmt_id(Proc, signed), 0, Item1),
    ok = write_output(Store, fmt_id(Proc, signed), 1, Item2),
    ?assertEqual({ok, Item1}, read_message(Store, ar_bundles:id(Item1, unsigned))),
    ?assertEqual({ok, Item2}, read_message(Store, ar_bundles:id(Item2, unsigned))),
    ?assertEqual({ok, Item2}, read_output(Store, fmt_id(Proc, signed), 1)),
    ?assertEqual({ok, Item1}, read_output(Store, fmt_id(Proc, signed), ar_bundles:id(Item1, unsigned))).

latest_output_retrieval_test(Store) ->
    % Store = test_cache(),
    Proc = create_signed_tx(#{ <<"test-item">> => create_unsigned_tx(<<"test-body-data">>) }),
    Item1 = create_signed_tx(<<"Simple signed output #1">>),
    Item2 = create_signed_tx(<<"Simple signed output #2">>),
    ok = write_output(Store, fmt_id(Proc, signed), 0, Item1),
    ok = write_output(Store, fmt_id(Proc, signed), 1, Item2),
    ?assertEqual({1, Item2}, latest(Store, fmt_id(Proc, signed))),
    ?assertEqual({0, Item1}, latest(Store, fmt_id(Proc, signed), 0)).
=======
        hb_converge:get(unsigned_id, DeepValueMsg),
        hb_converge:get(unsigned_id, DeepMsg)
    ),
    {ok, OuterMsg} = read(OuterID, Opts),
    ?assertEqual(OuterID, hb_converge:get(unsigned_id, OuterMsg)).

message_with_list_test() ->
    Opts = test_opts(),
    Msg = test_unsigned([<<"a">>, <<"b">>, <<"c">>]),
    ?event({writing_message, Msg}),
    {ok, Path} = write(Msg, Opts),
    {ok, RetrievedItem} = read(Path, Opts),
    ?assert(hb_message:match(Msg, RetrievedItem)).
>>>>>>> cf104b8e
<|MERGE_RESOLUTION|>--- conflicted
+++ resolved
@@ -1,144 +1,4 @@
--module(hb_cache).
-<<<<<<< HEAD
-%%% TX API
--export([
-    read_output/3,
-    write/2,
-    write_output/4,
-    write_assignment/2,
-    outputs/2,
-    assignments/2,
-    latest/2, latest/3, latest/4,
-    read/2,
-    lookup/2,
-    read_assignment/3,
-    read_message/2
-]).
-%%% Message API
--export([
-    write_output_message/4, write_assignment_message/2, read_output_message/3,
-    read_assignment_message/3
-]).
--include("src/include/hb.hrl").
--include_lib("eunit/include/eunit.hrl").
-
--define(TEST_DIR, "test-cache").
--define(TEST_STORE_MODULE, hb_store_fs).
--define(TEST_STORE, [{?TEST_STORE_MODULE, #{ prefix => ?TEST_DIR }}]).
-
--define(COMPUTE_CACHE_DIR, "computed").
--define(ASSIGNMENTS_DIR, "assignments").
-
-%%% A cache of AO messages and compute results.
-%%%
-%%% In AO, every message is a combinator: The message itself represents a
-%%% 'processor' that can be applied to a new message, yielding a result.
-%%% As a consequence, a simple way of understanding AO's computation model is to
-%%% think of it as a dictionary: Every message is a key, yielding its computed value.
-%%%
-%%% Each message itself can be raw data with an associated header (containing metadata),
-%%% or a bundle of other messages (its children). These children are expressed as
-%%% either maps or list of other messages.
-%%%
-%%% We store each of the messages in a cache on disk. The cache is a simple
-%%% wrapper that allows us to look up either the direct key (a message's ID --
-%%% either signed or unsigned) or a 'subpath'. We also store a cache of the linkages
-%%% between messages as symlinks. In the backend, we store each message as either a
-%%% directory -- if it contains further data items inside -- or as a file, if it is
-%%% a simple value.
-%%%
-%%% The file structure of the store is as follows:
-%%%
-%%% Root: ?DEFAULT_DATA_DIR
-%%% Messages: ?DEFAULT_DATA_DIR/messages
-%%% Computed outputs: ?DEFAULT_DATA_DIR/computed
-%%%
-%%% Outputs by process: ?DEFAULT_DATA_DIR/computed/ProcessID
-%%% Outputs by slot on process: ?DEFAULT_DATA_DIR/computed/ProcessID/slot/[n]
-%%% Outputs by message on process: ?DEFAULT_DATA_DIR/computed/ProcessID/MessageID[/Subpath]
-%%%
-%%% Outputs are stored as symlinks to the actual file or directory containing the message.
-%%% Messages that are composite are represented as directories containing their childen
-%%% (by ID and by subpath), as well as their base message stored at `.base`.
-
-
-
-latest(Store, ProcID) ->
-    latest(Store, ProcID, undefined).
-latest(Store, ProcID, Limit) ->
-    latest(Store, ProcID, Limit, []).
-latest(Store, ProcID, Limit, Path) ->
-    case outputs(Store, ProcID) of
-        [] -> not_found;
-        AllOutputSlots ->
-            ?event({searching_for_latest_slot, {proc_id, fmt_id(ProcID)}, {limit, Limit}, {path, Path}, {all_output_slots, AllOutputSlots}}),
-            case first_slot_with_path(
-                    Store,
-                    fmt_id(ProcID),
-                    lists:reverse(lists:sort(AllOutputSlots)),
-                    Limit,
-                    Path
-                ) of
-                not_found -> not_found;
-                Slot ->
-                    ResolvedPath =
-                        hb_store:resolve(
-                            Store,
-                            hb_store:path(Store, ["computed", fmt_id(ProcID), "slot", integer_to_list(Slot)])
-                        ),
-                    ?event({resolved_path, ResolvedPath}),
-                    {ok, Msg} = read(Store, ResolvedPath),
-                    ?event(got_message),
-                    {Slot, Msg}
-            end
-    end.
-
-first_slot_with_path(_Store, _ProcID, [], _Limit, _Path) ->
-    not_found;
-first_slot_with_path(Store, ProcID, [AfterLimit | Rest], Limit, Path) when AfterLimit > Limit ->
-    first_slot_with_path(Store, ProcID, Rest, Limit, Path);
-first_slot_with_path(Store, ProcID, [LatestSlot | Rest], Limit, Path) ->
-    ?event({trying_slot, LatestSlot, Path}),
-    RawPath =
-        build_path(
-            ["computed", process, "slot", slot] ++ Path,
-            #{slot => integer_to_list(LatestSlot), process => fmt_id(ProcID)}
-        ),
-    ResolvedPath = hb_store:resolve(Store, RawPath),
-    case hb_store:type(Store, ResolvedPath) of
-        not_found -> first_slot_with_path(Store, ProcID, Rest, Limit, Path);
-        _ -> LatestSlot
-    end.
-
-build_path(PathList, Map) ->
-    lists:map(
-        fun(Ref) when is_atom(Ref) -> maps:get(Ref, Map);
-            (Other) -> Other
-        end,
-        PathList
-    ).
-
-outputs(Store, ProcID) ->
-    slots(Store, [?COMPUTE_CACHE_DIR, fmt_id(ProcID), "slot"]).
-
-assignments(Store, ProcID) ->
-    slots(Store, [?ASSIGNMENTS_DIR, fmt_id(ProcID)]).
-
-slots(Store, Path) ->
-    SlotDir = hb_store:path(Store, Path),
-    case hb_store:list(Store, SlotDir) of
-        {ok, Names} ->
-            ?event({found_slots, {path, SlotDir}, {names, Names}}),
-            [ list_to_integer(Name) || Name <- Names ];
-=======
--export([read/2, read_output/3, write/2, write/3, write_output/4]).
--export([list/2, list_numbered/2, link/3]).
-%%% Exports for modules that utilize hb_cache.
--export([test_opts/0, test_unsigned/1, test_signed/1]).
--include("src/include/hb.hrl").
--include_lib("eunit/include/eunit.hrl").
-
-%%% A cache of Converge Protocol messages and compute results.
+%%% @doc A cache of Converge Protocol messages and compute results.
 %%%
 %%% In Converge Protocol, every message is a combinator: The message itself
 %%% represents a 'processor' that can be applied to a new message, yielding a
@@ -152,6 +12,13 @@
 %%% the direct key (a message's ID -- either signed or unsigned) or a 'subpath'.
 %%% We also store 'links' in this cache between messages. In the backend, we use
 %%% the given `hb_store` to persist the actual data.
+-module(hb_cache).
+-export([read/2, read_output/3, write/2, write/3, write_output/4]).
+-export([list/2, list_numbered/2, link/3]).
+%%% Exports for modules that utilize hb_cache.
+-export([test_opts/0, test_unsigned/1, test_signed/1]).
+-include("src/include/hb.hrl").
+-include_lib("eunit/include/eunit.hrl").
 
 %% List all items in a directory, assuming they are numbered.
 list_numbered(Path, Opts) ->
@@ -162,7 +29,6 @@
 list(Path, Opts) ->
     case hb_store:list(hb_opts:get(store, no_viable_store, Opts), Path) of
         {ok, Names} -> Names;
->>>>>>> cf104b8e
         {error, _} -> []
     end.
 
@@ -468,95 +334,93 @@
 
 %%% Tests
 
-<<<<<<< HEAD
--define(TEST_WALLET_NAME, pb_cache_test_wallet).
-
-%% Helpers
-create_unsigned_tx(Data) ->
-    ar_bundles:normalize(
-        #tx{
-            format = ans104,
-            tags = [{<<"Example">>, <<"Tag">>}],
-            data = Data
-        }
-    ).
-
-%% Helper function to create signed #tx items.
-create_signed_tx(Data) ->
-    MaybeNewWallet = 
-        case persistent_term:get(?TEST_WALLET_NAME, undefined) of
-            undefined -> 
-                Wallet = ar_wallet:new(),
-                persistent_term:put(?TEST_WALLET_NAME, Wallet),
-                Wallet;
-            Wallet ->
-                Wallet
-        end,
-    ar_bundles:sign_item(create_unsigned_tx(Data), MaybeNewWallet).
-
-
-create_store_test(TestStore) ->
-    Backend = element(1, TestStore),
-    T =
-        fun(Title) ->
-            NewTitle = Title ++ " [backend: ~p]",
-            TitleWithBackend = io_lib:format(NewTitle, [Backend]),
-            lists:flatten(TitleWithBackend)
-        end,
-    {
-        foreach,
-        fun() ->
-            case Backend of
-                hb_store_rocksdb -> hb_store_rocksdb:start_link([TestStore]);
-                _ -> hb_store:start([TestStore])
-            end,
-            [TestStore]
-        end,
-        fun(Store) -> hb_store:reset(Store) end,
-        [
-            {T("simple_path_resolution_test"), fun() -> simple_path_resolution_test(TestStore) end},
-            {T("resursive_path_resolution_test"), fun() -> resursive_path_resolution_test(TestStore) end},
-            {T("hierarchical_path_resolution_test"), fun() -> hierarchical_path_resolution_test(TestStore) end},
-            {T("store_simple_unsigned_item_test"), fun() -> store_simple_unsigned_item_test(TestStore) end},
-            {T("simple_signed_item_test"), fun() -> simple_signed_item_test(TestStore) end},
-            % {T("composite_unsigned_item_test"), fun() -> composite_unsigned_item_test(TestStore) end},
-            % {T("composite_signed_item_test"), fun() -> composite_signed_item_test(TestStore) end},
-            {T("deeply_nested_item_test"), fun() -> deeply_nested_item_test(TestStore) end},
-            {T("write_and_read_output_test"), {timeout, 10, fun() -> write_and_read_output_test(TestStore) end}},
-            {T("latest_output_retrieval_test"), fun() -> latest_output_retrieval_test(TestStore) end}
-        ]
-    }.
-
-rocksdb_store_test_() ->
-    create_store_test({hb_store_rocksdb, #{prefix => "test-cache"}}).
-
-fs_store_test_() ->
-    create_store_test({hb_store_fs, #{prefix => "test-cache"}}).
-
-%% Test path resolution dynamics.
-simple_path_resolution_test(TestStore) ->
-    hb_store:write(TestStore, "test-file", <<"test-data">>),
-    hb_store:make_link(TestStore, "test-file", "test-link"),
-    ?assertEqual({ok, <<"test-data">>}, hb_store:read(TestStore, "test-link")).
-
-resursive_path_resolution_test(TestStore) ->
-    hb_store:write(TestStore, "test-file", <<"test-data">>),
-    hb_store:make_link(TestStore, "test-file", "test-link"),
-    hb_store:make_link(TestStore, "test-link", "test-link2"),
-    ?assertEqual({ok, <<"test-data">>}, hb_store:read(TestStore, "test-link2")).
-
-hierarchical_path_resolution_test(TestStore) ->
-    hb_store:make_group(TestStore, "test-dir1"),
-    hb_store:write(TestStore, ["test-dir1", "test-file"], <<"test-data">>),
-    hb_store:make_link(TestStore, ["test-dir1"], "test-link"),
-    ?assertEqual({ok, <<"test-data">>}, hb_store:read(TestStore, ["test-link", "test-file"])).
-
-%% Test storing and retrieving a simple unsigned item
-store_simple_unsigned_item_test(TestStore) ->
-    Item = create_unsigned_tx(<<"Simple unsigned data item">>),
-    %% Write the simple unsigned item
-    ok = write(TestStore, Item),
-=======
+% -define(TEST_WALLET_NAME, pb_cache_test_wallet).
+
+% %% Helpers
+% create_unsigned_tx(Data) ->
+%     ar_bundles:normalize(
+%         #tx{
+%             format = ans104,
+%             tags = [{<<"Example">>, <<"Tag">>}],
+%             data = Data
+%         }
+%     ).
+
+% %% Helper function to create signed #tx items.
+% create_signed_tx(Data) ->
+%     MaybeNewWallet = 
+%         case persistent_term:get(?TEST_WALLET_NAME, undefined) of
+%             undefined -> 
+%                 Wallet = ar_wallet:new(),
+%                 persistent_term:put(?TEST_WALLET_NAME, Wallet),
+%                 Wallet;
+%             Wallet ->
+%                 Wallet
+%         end,
+%     ar_bundles:sign_item(create_unsigned_tx(Data), MaybeNewWallet).
+
+
+% create_store_test(TestStore) ->
+%     Backend = element(1, TestStore),
+%     T =
+%         fun(Title) ->
+%             NewTitle = Title ++ " [backend: ~p]",
+%             TitleWithBackend = io_lib:format(NewTitle, [Backend]),
+%             lists:flatten(TitleWithBackend)
+%         end,
+%     {
+%         foreach,
+%         fun() ->
+%             case Backend of
+%                 hb_store_rocksdb -> hb_store_rocksdb:start_link([TestStore]);
+%                 _ -> hb_store:start([TestStore])
+%             end,
+%             [TestStore]
+%         end,
+%         fun(Store) -> hb_store:reset(Store) end,
+%         [
+%             {T("simple_path_resolution_test"), fun() -> simple_path_resolution_test(TestStore) end},
+%             {T("resursive_path_resolution_test"), fun() -> resursive_path_resolution_test(TestStore) end},
+%             {T("hierarchical_path_resolution_test"), fun() -> hierarchical_path_resolution_test(TestStore) end},
+%             {T("store_simple_unsigned_item_test"), fun() -> store_simple_unsigned_item_test(TestStore) end},
+%             {T("simple_signed_item_test"), fun() -> simple_signed_item_test(TestStore) end},
+%             % {T("composite_unsigned_item_test"), fun() -> composite_unsigned_item_test(TestStore) end},
+%             % {T("composite_signed_item_test"), fun() -> composite_signed_item_test(TestStore) end},
+%             {T("deeply_nested_item_test"), fun() -> deeply_nested_item_test(TestStore) end},
+%             {T("write_and_read_output_test"), {timeout, 10, fun() -> write_and_read_output_test(TestStore) end}},
+%             {T("latest_output_retrieval_test"), fun() -> latest_output_retrieval_test(TestStore) end}
+%         ]
+%     }.
+
+% rocksdb_store_test_() ->
+%     create_store_test({hb_store_rocksdb, #{prefix => "test-cache"}}).
+
+% fs_store_test_() ->
+%     create_store_test({hb_store_fs, #{prefix => "test-cache"}}).
+
+% %% Test path resolution dynamics.
+% simple_path_resolution_test(TestStore) ->
+%     hb_store:write(TestStore, "test-file", <<"test-data">>),
+%     hb_store:make_link(TestStore, "test-file", "test-link"),
+%     ?assertEqual({ok, <<"test-data">>}, hb_store:read(TestStore, "test-link")).
+
+% resursive_path_resolution_test(TestStore) ->
+%     hb_store:write(TestStore, "test-file", <<"test-data">>),
+%     hb_store:make_link(TestStore, "test-file", "test-link"),
+%     hb_store:make_link(TestStore, "test-link", "test-link2"),
+%     ?assertEqual({ok, <<"test-data">>}, hb_store:read(TestStore, "test-link2")).
+
+% hierarchical_path_resolution_test(TestStore) ->
+%     hb_store:make_group(TestStore, "test-dir1"),
+%     hb_store:write(TestStore, ["test-dir1", "test-file"], <<"test-data">>),
+%     hb_store:make_link(TestStore, ["test-dir1"], "test-link"),
+%     ?assertEqual({ok, <<"test-data">>}, hb_store:read(TestStore, ["test-link", "test-file"])).
+
+% %% Test storing and retrieving a simple unsigned item
+% store_simple_unsigned_item_test(TestStore) ->
+%     Item = create_unsigned_tx(<<"Simple unsigned data item">>),
+%     %% Write the simple unsigned item
+%     ok = write(TestStore, Item),
 %% Helpers
 
 test_opts() ->
@@ -583,26 +447,16 @@
     Item = test_unsigned(<<"Simple unsigned data item">>),
     %% Write the simple unsigned item
     {ok, _} = write(Item, Opts),
->>>>>>> cf104b8e
     %% Read the item back
     {ok, RetrievedItem} =
         read(hb_util:human_id(hb_converge:get(id, Item)), Opts),
     ?assert(hb_message:match(Item, RetrievedItem)).
 
-<<<<<<< HEAD
 %% Test storing and retrieving a simple signed item
 simple_signed_item_test(TestStore) ->
     Item = create_signed_tx(<<"Simple signed data item">>),
     %% Write the simple signed item
-    ok = write(TestStore, Item),
-=======
-%% @doc Test storing and retrieving a simple signed item
-simple_signed_item_test() ->
-    Opts = test_opts(),
-    Msg = test_signed(<<"Simple signed data item">>),
-    %% Write the simple signed item
-    {ok, _} = write(Msg, Opts),
->>>>>>> cf104b8e
+    {ok, _} = write(TestStore, Item),
     %% Read the item back
     UnsignedID = hb_converge:get(unsigned_id, Msg),
     SignedID = hb_converge:get(id, Msg),
@@ -611,58 +465,6 @@
     ?event({reading_by_signed, SignedID}),
     {ok, RetrievedItemSigned} = read(SignedID, Opts),
     %% Assert that the retrieved item matches the original and verifies
-<<<<<<< HEAD
-    ?assertEqual(Item, RetrievedItemUnsigned),
-    ?assertEqual(Item, RetrievedItemSigned),
-    ?assertEqual(true, ar_bundles:verify_item(RetrievedItemSigned)).
-
-% %% Test storing and retrieving a composite unsigned item
-% composite_unsigned_item_test_ignore() ->
-%     ItemData = #{
-%         <<"key1">> => create_unsigned_tx(<<"value1">>),
-%         <<"key2">> => create_unsigned_tx(<<"value2">>)
-%     },
-%     Item = ar_bundles:deserialize(create_unsigned_tx(ItemData)),
-%     ok = write(TestStore = test_cache(), Item),
-%     {ok, RetrievedItem} = ?event(read_message(TestStore, ar_bundles:id(Item))),
-%     ?assertEqual(
-%         ar_bundles:id((maps:get(<<"key1">>, Item#tx.data)), unsigned),
-%         ar_bundles:id((maps:get(<<"key1">>, RetrievedItem#tx.data)), unsigned)
-%     ),
-%     ?assertEqual(
-%         ar_bundles:id((maps:get(<<"key2">>, Item#tx.data)), unsigned),
-%         ar_bundles:id((maps:get(<<"key2">>, RetrievedItem#tx.data)), unsigned)
-%     ),
-%     ?assertEqual(
-%         ar_bundles:id(Item, unsigned),
-%         ar_bundles:id(RetrievedItem, unsigned)
-%     ).
-
-%% Test storing and retrieving a composite signed item
-% composite_signed_item_test_ignore() ->
-%     ItemData = #{
-%         <<"key1">> => create_signed_tx(<<"value1">>),
-%         <<"key2">> => create_signed_tx(<<"value2">>)
-%     },
-%     Item = ar_bundles:deserialize(create_signed_tx(ItemData)),
-%     ok = write(TestStore = test_cache(), Item),
-%     {ok, RetrievedItem} = ?event(read_message(TestStore, ar_bundles:id(Item, signed))),
-%     ?assertEqual(
-%         ar_bundles:id((maps:get(<<"key1">>, Item#tx.data)), unsigned),
-%         ar_bundles:id((maps:get(<<"key1">>, RetrievedItem#tx.data)), unsigned)
-%     ),
-%     ?assertEqual(
-%         ar_bundles:id((maps:get(<<"key2">>, Item#tx.data)), signed),
-%         ar_bundles:id((maps:get(<<"key2">>, RetrievedItem#tx.data)), signed)
-%     ),
-%     ?assertEqual(ar_bundles:id(Item, unsigned), ar_bundles:id(RetrievedItem, unsigned)),
-%     ?assertEqual(ar_bundles:id(Item, signed), ar_bundles:id(RetrievedItem, signed)),
-%     ?assertEqual(true, ar_bundles:verify_item(Item)),
-%     ?assertEqual(true, ar_bundles:verify_item(RetrievedItem)).
-
-%% Test deeply nested item storage and retrieval
-deeply_nested_item_test(TestStore) ->
-=======
     ?assert(hb_message:match(Msg, RetrievedItemUnsigned)),
     ?assert(hb_message:match(Msg, RetrievedItemSigned)),
     ?assertEqual(true, hb_message:verify(RetrievedItemSigned)).
@@ -670,7 +472,6 @@
 %% @doc Test deeply nested item storage and retrieval
 deeply_nested_item_test() ->
     Opts = test_opts(),
->>>>>>> cf104b8e
     %% Create nested data
     DeepValueMsg = test_signed(<<"deep_value">>),
     Outer =
@@ -690,11 +491,7 @@
             <<"A">> => <<"B">>
         },
     %% Write the nested item
-<<<<<<< HEAD
-    ok = write(TestStore, Level1Tx),
-=======
     {ok, _} = write(Outer, Opts),
->>>>>>> cf104b8e
     %% Read the deep value back using subpath
     {ok, DeepMsg} =
         read(
@@ -709,32 +506,6 @@
     %% Assert that the retrieved item matches the original deep value
     ?assertEqual(<<"deep_value">>, hb_converge:get(data, DeepMsg)),
     ?assertEqual(
-<<<<<<< HEAD
-        ar_bundles:id(DeepValueTx, unsigned),
-        ar_bundles:id(RetrievedItem, unsigned)
-    ).
-
-write_and_read_output_test(Store) ->
-    Proc = create_signed_tx(#{<<"test-item">> => create_unsigned_tx(<<"test-body-data">>)}),
-    Item1 = create_signed_tx(<<"Simple signed output #1">>),
-    Item2 = create_signed_tx(<<"Simple signed output #2">>),
-    ok = write_output(Store, fmt_id(Proc, signed), 0, Item1),
-    ok = write_output(Store, fmt_id(Proc, signed), 1, Item2),
-    ?assertEqual({ok, Item1}, read_message(Store, ar_bundles:id(Item1, unsigned))),
-    ?assertEqual({ok, Item2}, read_message(Store, ar_bundles:id(Item2, unsigned))),
-    ?assertEqual({ok, Item2}, read_output(Store, fmt_id(Proc, signed), 1)),
-    ?assertEqual({ok, Item1}, read_output(Store, fmt_id(Proc, signed), ar_bundles:id(Item1, unsigned))).
-
-latest_output_retrieval_test(Store) ->
-    % Store = test_cache(),
-    Proc = create_signed_tx(#{ <<"test-item">> => create_unsigned_tx(<<"test-body-data">>) }),
-    Item1 = create_signed_tx(<<"Simple signed output #1">>),
-    Item2 = create_signed_tx(<<"Simple signed output #2">>),
-    ok = write_output(Store, fmt_id(Proc, signed), 0, Item1),
-    ok = write_output(Store, fmt_id(Proc, signed), 1, Item2),
-    ?assertEqual({1, Item2}, latest(Store, fmt_id(Proc, signed))),
-    ?assertEqual({0, Item1}, latest(Store, fmt_id(Proc, signed), 0)).
-=======
         hb_converge:get(unsigned_id, DeepValueMsg),
         hb_converge:get(unsigned_id, DeepMsg)
     ),
@@ -747,5 +518,4 @@
     ?event({writing_message, Msg}),
     {ok, Path} = write(Msg, Opts),
     {ok, RetrievedItem} = read(Path, Opts),
-    ?assert(hb_message:match(Msg, RetrievedItem)).
->>>>>>> cf104b8e
+    ?assert(hb_message:match(Msg, RetrievedItem)).