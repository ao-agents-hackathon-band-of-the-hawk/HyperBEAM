--- conflicted
+++ resolved
@@ -204,24 +204,11 @@
 function register(state, assignment, opts)
     state = ensure_defaults(state)
     local req = assignment.body
-<<<<<<< HEAD
-    local status, is_admissible = "ok", "not_found"
-    if state["is-admissible"] then
-        req.path = "verify"
-        -- Add a target node of the id of the register message
-        req.target = "body"
-        -- This only works when there is a real message for state['is_admissible']
-        status, is_admissible = ao.resolve(state["is-admissible"], req)
-    end
-    ao.event("debug_dynrouter", { "is_admissible", { status, is_admissible } })
-    if status == "ok" and is_admissible ~= false then
-=======
     req.path = state["is-admissible"].path or "is-admissible"
     local status, is_admissible = ao.resolve(state["is-admissible"], req)
 
     ao.event("is-admissible result:", { status, is_admissible })
     if status == "ok" and is_admissible == "true" then
->>>>>>> ee6af0b3
         state = add_node(state, req)
         return recalculate(state, assignment, opts)
     else
